// v8_utils.cpp

/*    Copyright 2014 MongoDB Inc.
 *
 *    This program is free software: you can redistribute it and/or modify
 *    it under the terms of the GNU Affero General Public License, version 3,
 *    as published by the Free Software Foundation.
 *
 *    This program is distributed in the hope that it will be useful,
 *    but WITHOUT ANY WARRANTY; without even the implied warranty of
 *    MERCHANTABILITY or FITNESS FOR A PARTICULAR PURPOSE.  See the
 *    GNU Affero General Public License for more details.
 *
 *    You should have received a copy of the GNU Affero General Public License
 *    along with this program.  If not, see <http://www.gnu.org/licenses/>.
 *
 *    As a special exception, the copyright holders give permission to link the
 *    code of portions of this program with the OpenSSL library under certain
 *    conditions as described in each individual source file and distribute
 *    linked combinations including the program with the OpenSSL library. You
 *    must comply with the GNU Affero General Public License in all respects
 *    for all of the code used other than as permitted herein. If you modify
 *    file(s) with this exception, you may extend this exception to your
 *    version of the file(s), but you are not obligated to do so. If you do not
 *    wish to do so, delete this exception statement from your version. If you
 *    delete this exception statement from all source files in the program,
 *    then also delete it in the license file.
 */

#define MONGO_LOG_DEFAULT_COMPONENT ::mongo::logger::LogComponent::kDefault

#include "mongo/scripting/v8-3.25_utils.h"

#include <boost/make_shared.hpp>
#include <boost/scoped_ptr.hpp>
#include <boost/thread/condition_variable.hpp>
#include <boost/thread/mutex.hpp>
#include <boost/shared_ptr.hpp>
#include <boost/thread/thread.hpp>
#include <boost/thread/xtime.hpp>
#include <iostream>
#include <map>
#include <sstream>
#include <vector>

#include "mongo/platform/cstdint.h"
#include "mongo/scripting/engine_v8-3.25.h"
#include "mongo/scripting/v8-3.25_db.h"
#include "mongo/util/log.h"
#include "mongo/util/mongoutils/str.h"

using namespace std;
using boost::scoped_ptr;
<<<<<<< HEAD
//using boost::shared_ptr;
=======
>>>>>>> e4c60053

namespace mongo {

    std::string toSTLString(const v8::Local<v8::Value>& o) {
        return StringData(V8String(o)).toString();
    }

    /** Get the properties of an object (and its prototype) as a comma-delimited string */
    std::string v8ObjectToString(const v8::Local<v8::Object>& o) {
        v8::Local<v8::Array> properties = o->GetPropertyNames();
        v8::String::Utf8Value str(properties);
        massert(16696 , "error converting js type to Utf8Value", *str);
        return std::string(*str, str.length());
    }

    std::ostream& operator<<(std::ostream& s, const v8::Local<v8::Value>& o) {
        v8::String::Utf8Value str(o);
        s << *str;
        return s;
    }

    std::ostream& operator<<(std::ostream& s, const v8::TryCatch* try_catch) {
        v8::HandleScope handle_scope(v8::Isolate::GetCurrent());
        v8::String::Utf8Value exceptionText(try_catch->Exception());
        v8::Local<v8::Message> message = try_catch->Message();

        if (message.IsEmpty()) {
            s << *exceptionText << endl;
        }
        else {
            v8::String::Utf8Value filename(message->GetScriptResourceName());
            int linenum = message->GetLineNumber();
            cout << *filename << ":" << linenum << " " << *exceptionText << endl;

            v8::String::Utf8Value sourceline(message->GetSourceLine());
            cout << *sourceline << endl;

            int start = message->GetStartColumn();
            for (int i = 0; i < start; i++)
                cout << " ";

            int end = message->GetEndColumn();
            for (int i = start; i < end; i++)
                cout << "^";

            cout << endl;
        }
        return s;
    }

    class JSThreadConfig {
    public:
        JSThreadConfig(V8Scope* scope, const v8::FunctionCallbackInfo<v8::Value>& args,
                       bool newScope = false) :
            _started(),
            _done(),
            _sharedData(new SharedData()) {
            jsassert(args.Length() > 0, "need at least one argument");
            jsassert(args[0]->IsFunction(), "first argument must be a function");

            // arguments need to be copied into the isolate, go through bson
            BSONObjBuilder b;
            for(int i = 0; i < args.Length(); ++i) {
                scope->v8ToMongoElement(b, "arg" + BSONObjBuilder::numStr(i), args[i]);
            }
            _sharedData->_args = b.obj();
        }

        ~JSThreadConfig() {
        }

        void start() {
            jsassert(!_started, "Thread already started");
            JSThread jt(*this);
            _thread.reset(new boost::thread(jt));
            _started = true;
        }
        void join() {
            jsassert(_started && !_done, "Thread not running");
            _thread->join();
            _done = true;
        }

        /**
         * Returns true if the JSThread terminated as a result of an error
         * during its execution, and false otherwise. This operation does
         * not block, nor does it require join() to have been called.
         */
        bool hasFailed() const {
            jsassert(_started, "Thread not started");
            return _sharedData->getErrored();
        }

        BSONObj returnData() {
            if (!_done)
                join();
            return _sharedData->_returnData;
        }

    private:
        /*
         * JSThreadConfig doesn't always outlive its JSThread (for example, if the parent thread
         * garbage collects the JSThreadConfig before the JSThread has finished running), so any
         * data shared between them has to go in a shared_ptr.
         */
        class SharedData {
        public:
            SharedData() : _errored(false) {}
            BSONObj _args;
            BSONObj _returnData;
            void setErrored(bool value) {
                boost::mutex::scoped_lock lck(_erroredMutex);
                _errored = value;
            }
            bool getErrored() {
                boost::mutex::scoped_lock lck(_erroredMutex);
                return _errored;
            }
        private:
            boost::mutex _erroredMutex;
            bool _errored;
        };

        class JSThread {
        public:
            JSThread(JSThreadConfig& config) : _sharedData(config._sharedData) {}

            void operator()() {
                try {
                    scoped_ptr<V8Scope> scope(
                        static_cast<V8Scope*>(globalScriptEngine->newScope()));
                    v8::Locker v8lock(scope->getIsolate());
                    v8::Isolate::Scope iscope(scope->getIsolate());
                    v8::HandleScope handle_scope(scope->getIsolate());
                    v8::Context::Scope context_scope(scope->getContext());

                    BSONObj args = _sharedData->_args;
                    v8::Local<v8::Function> f =
                        v8::Local<v8::Function>::Cast( v8::Local<v8::Value>(
                            scope->mongoToV8Element(args.firstElement(), true)));
                    int argc = args.nFields() - 1;

                    // TODO SERVER-8016: properly allocate handles on the stack
                    v8::Local<v8::Value> argv[24];
                    BSONObjIterator it(args);
                    it.next();
                    for(int i = 0; i < argc && i < 24; ++i) {
                        argv[i] = v8::Local<v8::Value>::New(
                                scope->getIsolate(),
                                scope->mongoToV8Element(*it, true));
                        it.next();
                    }
                    v8::TryCatch try_catch;
                    v8::Local<v8::Value> ret =
                            f->Call(scope->getGlobal(), argc, argv);
                    if (ret.IsEmpty() || try_catch.HasCaught()) {
                        string e = scope->v8ExceptionToSTLString(&try_catch);
                        log() << "js thread raised js exception: " << e << endl;
                        ret = v8::Undefined(scope->getIsolate());
                        _sharedData->setErrored(true);
                    }
                    // ret is translated to BSON to switch isolate
                    BSONObjBuilder b;
                    scope->v8ToMongoElement(b, "ret", ret);
                    _sharedData->_returnData = b.obj();
                }
                catch (const DBException& e) {
                    // Keeping behavior the same as for js exceptions.
                    log() << "js thread threw c++ exception: " << e.toString();
                    _sharedData->setErrored(true);
                    _sharedData->_returnData = BSON("ret" << BSONUndefined);
                }
                catch (const std::exception& e) {
                    log() << "js thread threw c++ exception: " << e.what();
                    _sharedData->setErrored(true);
                    _sharedData->_returnData = BSON("ret" << BSONUndefined);
                }
                catch (...) {
                    log() << "js thread threw c++ non-exception";
                    _sharedData->setErrored(true);
                    _sharedData->_returnData = BSON("ret" << BSONUndefined);
                }
            }

        private:
            boost::shared_ptr<SharedData> _sharedData;
        };

        bool _started;
        bool _done;
        scoped_ptr<boost::thread> _thread;
        boost::shared_ptr<SharedData> _sharedData;
    };

    class CountDownLatchHolder {
    private:
        struct Latch {
            Latch(int32_t count) : count(count) {}
            boost::condition_variable cv;
            boost::mutex mutex;
            int32_t count;
        };

        boost::shared_ptr<Latch> get(int32_t desc) {
            boost::lock_guard<boost::mutex> lock(mutex);
            Map::iterator iter = _latches.find(desc);
            jsassert(iter != _latches.end(), "not a valid CountDownLatch descriptor");
            return iter->second;
        }

        typedef std::map< int32_t, boost::shared_ptr<Latch> > Map;
        Map _latches;
        boost::mutex _mutex;
        int32_t _counter;
    public:
        CountDownLatchHolder() : _counter(0) {}
        int32_t make(int32_t count) {
            jsassert(count >= 0, "argument must be >= 0");
            boost::lock_guard<boost::mutex> lock(_mutex);
            int32_t desc = ++_counter;
            _latches.insert(std::make_pair(desc, boost::make_shared<Latch>(count)));
            return desc;
        }
        void await(int32_t desc) {
            boost::shared_ptr<Latch> latch = get(desc);
            boost::unique_lock<boost::mutex> lock(latch->mutex);
            while (latch->count != 0) {
                latch->cv.wait(lock);
            }
        }
        void countDown(int32_t desc) {
            boost::shared_ptr<Latch> latch = get(desc);
            boost::unique_lock<boost::mutex> lock(latch->mutex);
            if (latch->count > 0) {
                latch->count--;
            }
            if (latch->count == 0) {
                latch->cv.notify_all();
            }
        }
        int32_t getCount(int32_t desc) {
            boost::shared_ptr<Latch> latch = get(desc);
            boost::unique_lock<boost::mutex> lock(latch->mutex);
            return latch->count;
        }
    };
    namespace {
        CountDownLatchHolder globalCountDownLatchHolder;
    }

    v8::Local<v8::Value> CountDownLatchNew(V8Scope* scope,
                                           const v8::FunctionCallbackInfo<v8::Value>& args) {
        jsassert(args.Length() == 1, "need exactly one argument");
        jsassert(args[0]->IsInt32(), "argument must be an integer");
        int32_t count = v8::Local<v8::Integer>::Cast(args[0])->Value();
        return v8::Int32::New(scope->getIsolate(), globalCountDownLatchHolder.make(count));
    }

    v8::Local<v8::Value> CountDownLatchAwait(V8Scope* scope,
                                             const v8::FunctionCallbackInfo<v8::Value>& args) {
        jsassert(args.Length() == 1, "need exactly one argument");
        jsassert(args[0]->IsInt32(), "argument must be an integer");
        globalCountDownLatchHolder.await(args[0]->ToInt32()->Value());
        return v8::Undefined(scope->getIsolate());
    }

    v8::Local<v8::Value> CountDownLatchCountDown(V8Scope* scope,
                                                 const v8::FunctionCallbackInfo<v8::Value>& args) {
        jsassert(args.Length() == 1, "need exactly one argument");
        jsassert(args[0]->IsInt32(), "argument must be an integer");
        globalCountDownLatchHolder.countDown(args[0]->ToInt32()->Value());
        return v8::Undefined(scope->getIsolate());
    }

    v8::Local<v8::Value> CountDownLatchGetCount(V8Scope* scope,
                                                const v8::FunctionCallbackInfo<v8::Value>& args) {
        jsassert(args.Length() == 1, "need exactly one argument");
        jsassert(args[0]->IsInt32(), "argument must be an integer");
        return v8::Int32::New(scope->getIsolate(),
                              globalCountDownLatchHolder.getCount(args[0]->ToInt32()->Value()));
    }

    JSThreadConfig *thisConfig(V8Scope* scope, const v8::FunctionCallbackInfo<v8::Value>& args) {
        v8::Local<v8::External> c = v8::Local<v8::External>::Cast(
                args.This()->GetHiddenValue(v8::String::NewFromUtf8(scope->getIsolate(),
                                                                    "_JSThreadConfig")));
        JSThreadConfig *config = static_cast<boost::shared_ptr<JSThreadConfig>*>(c->Value())->get();
        return config;
    }

    v8::Local<v8::Value> ThreadInit(V8Scope* scope,
                                     const v8::FunctionCallbackInfo<v8::Value>& args) {
        JSThreadConfig* config = new JSThreadConfig(scope, args);
        v8::Local<v8::External> handle =
                scope->jsThreadConfigTracker.track(scope->getIsolate(), args.This(), config);
        args.This()->SetHiddenValue(v8::String::NewFromUtf8(scope->getIsolate(), "_JSThreadConfig"),
                                    handle);

        invariant(thisConfig(scope, args) == config);
        return v8::Undefined(scope->getIsolate());
    }

    v8::Local<v8::Value> ScopedThreadInit(V8Scope* scope,
                                           const v8::FunctionCallbackInfo<v8::Value>& args) {
        // NOTE: ScopedThread and Thread behave identically because a new V8 Isolate is always
        // created.
        return ThreadInit(scope, args);
    }

    v8::Local<v8::Value> ThreadStart(V8Scope* scope,
                                     const v8::FunctionCallbackInfo<v8::Value>& args) {
        thisConfig(scope, args)->start();
        return v8::Undefined(scope->getIsolate());
    }

    v8::Local<v8::Value> ThreadJoin(V8Scope* scope,
                                    const v8::FunctionCallbackInfo<v8::Value>& args) {
        thisConfig(scope, args)->join();
        return v8::Undefined(scope->getIsolate());
    }

    // Indicates to the caller that the thread terminated as a result of an error.
    v8::Local<v8::Value> ThreadHasFailed(V8Scope* scope,
                                         const v8::FunctionCallbackInfo<v8::Value>& args) {
        bool hasFailed = thisConfig(scope, args)->hasFailed();
        return v8::Boolean::New(scope->getIsolate(), hasFailed);
    }

    v8::Local<v8::Value> ThreadReturnData(V8Scope* scope,
                                          const v8::FunctionCallbackInfo<v8::Value>& args) {
        BSONObj data = thisConfig(scope, args)->returnData();
        return scope->mongoToV8Element(data.firstElement(), true);
    }

    v8::Local<v8::Value> ThreadInject(V8Scope* scope,
                                      const v8::FunctionCallbackInfo<v8::Value>& args) {
        v8::EscapableHandleScope handle_scope(args.GetIsolate());
        jsassert(args.Length() == 1, "threadInject takes exactly 1 argument");
        jsassert(args[0]->IsObject(), "threadInject needs to be passed a prototype");
        v8::Local<v8::Object> o = args[0]->ToObject();

        // install method on the Thread object
        scope->injectV8Function("init", ThreadInit, o);
        scope->injectV8Function("start", ThreadStart, o);
        scope->injectV8Function("join", ThreadJoin, o);
        scope->injectV8Function("hasFailed", ThreadHasFailed, o);
        scope->injectV8Function("returnData", ThreadReturnData, o);
        return handle_scope.Escape(v8::Local<v8::Value>());
    }

    v8::Local<v8::Value> ScopedThreadInject(V8Scope* scope,
                                            const v8::FunctionCallbackInfo<v8::Value>& args) {
        v8::EscapableHandleScope handle_scope(args.GetIsolate());
        jsassert(args.Length() == 1, "threadInject takes exactly 1 argument");
        jsassert(args[0]->IsObject(), "threadInject needs to be passed a prototype");
        v8::Local<v8::Object> o = args[0]->ToObject();

        scope->injectV8Function("init", ScopedThreadInit, o);
        // inheritance takes care of other member functions

        return handle_scope.Escape(v8::Local<v8::Value>());
    }

    void installFork(V8Scope* scope, v8::Local<v8::Object> global,
                     v8::Local<v8::Context> context) {
        scope->injectV8Function("_threadInject", ThreadInject, global);
        scope->injectV8Function("_scopedThreadInject", ScopedThreadInject, global);

        scope->setObject("CountDownLatch", BSONObj(), false);
        v8::Handle<v8::Object> cdl = scope->get("CountDownLatch").As<v8::Object>();
        scope->injectV8Function("_new", CountDownLatchNew, cdl);
        scope->injectV8Function("_await", CountDownLatchAwait, cdl);
        scope->injectV8Function("_countDown", CountDownLatchCountDown, cdl);
        scope->injectV8Function("_getCount", CountDownLatchGetCount, cdl);
    }

    v8::Local<v8::Value> v8AssertionException(const char* errorMessage) {
        v8::Isolate* isolate = v8::Isolate::GetCurrent();
        return isolate->ThrowException(
            v8::Exception::Error(v8::String::NewFromUtf8(isolate, errorMessage)));
    }
    v8::Local<v8::Value> v8AssertionException(const std::string& errorMessage) {
        return v8AssertionException(errorMessage.c_str());
    }
}<|MERGE_RESOLUTION|>--- conflicted
+++ resolved
@@ -51,10 +51,6 @@
 
 using namespace std;
 using boost::scoped_ptr;
-<<<<<<< HEAD
-//using boost::shared_ptr;
-=======
->>>>>>> e4c60053
 
 namespace mongo {
 
